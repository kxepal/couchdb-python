# -*- coding: utf-8 -*-
#
# Copyright (C) 2007-2009 Christopher Lenz
# All rights reserved.
#
# This software is licensed as described in the file COPYING, which
# you should have received as part of this distribution.

import doctest
import os
from StringIO import StringIO
import unittest

from couchdb import client, http


class ServerTestCase(unittest.TestCase):

    def setUp(self):
        uri = os.environ.get('COUCHDB_URI', client.DEFAULT_BASE_URL)
        self.server = client.Server(uri, full_commit=False)

    def tearDown(self):
        try:
            self.server.delete('python-tests')
        except http.ResourceNotFound:
            pass
        try:
            self.server.delete('python-tests-a')
        except http.ResourceNotFound:
            pass

    def test_server_vars(self):
        version = self.server.version()
        config = self.server.config()
        stats = self.server.stats()
        tasks = self.server.tasks()

    def test_get_db_missing(self):
        self.assertRaises(http.ResourceNotFound,
                          lambda: self.server['python-tests'])

    def test_create_db_conflict(self):
        self.server.create('python-tests')
        self.assertRaises(http.PreconditionFailed, self.server.create,
                          'python-tests')

    def test_delete_db(self):
        self.server.create('python-tests')
        assert 'python-tests' in self.server
        self.server.delete('python-tests')
        assert 'python-tests' not in self.server

    def test_delete_db_missing(self):
        self.assertRaises(http.ResourceNotFound, self.server.delete,
                          'python-tests')

    def test_replicate(self):
        a = self.server.create('python-tests')
        id = a.create({'test': 'a'})
        b = self.server.create('python-tests-a')
        result = self.server.replicate('python-tests', 'python-tests-a')
        self.assertEquals(result['ok'], True)
        self.assertEquals(b[id]['test'], 'a')

        doc = b[id]
        doc['test'] = 'b'
        b.update([doc])
        self.server.replicate(client.DEFAULT_BASE_URL + 'python-tests-a',
                              'python-tests')
        self.assertEquals(b[id]['test'], 'b')

    def test_replicate_continuous(self):
        a = self.server.create('python-tests')
        b = self.server.create('python-tests-a')
        result = self.server.replicate('python-tests', 'python-tests-a', continuous=True)
        self.assertEquals(result['ok'], True)
<<<<<<< HEAD
        version = tuple(int(i) for i in self.server.version.split('.')[:2])
=======
        version = tuple(int(i) for i in self.server.version().split('.')[:2])
>>>>>>> 2c8b9c0c
        if version >= (0, 10):
            self.assertTrue('_local_id' in result)

class DatabaseTestCase(unittest.TestCase):

    def setUp(self):
        uri = os.environ.get('COUCHDB_URI', client.DEFAULT_BASE_URL)
        self.server = client.Server(uri, full_commit=False)
        try:
            self.server.delete('python-tests')
        except http.ResourceNotFound:
            pass
        self.db = self.server.create('python-tests')

    def tearDown(self):
        try:
            self.server.delete('python-tests')
        except http.ResourceNotFound:
            pass

    def test_create_large_doc(self):
        self.db['foo'] = {'data': '0123456789' * 110 * 1024} # 10 MB
        self.assertEqual('foo', self.db['foo']['_id'])

    def test_doc_id_quoting(self):
        self.db['foo/bar'] = {'foo': 'bar'}
        self.assertEqual('bar', self.db['foo/bar']['foo'])
        del self.db['foo/bar']
        self.assertEqual(None, self.db.get('foo/bar'))

    def test_unicode(self):
        self.db[u'føø'] = {u'bår': u'Iñtërnâtiônàlizætiøn', 'baz': 'ASCII'}
        self.assertEqual(u'Iñtërnâtiônàlizætiøn', self.db[u'føø'][u'bår'])
        self.assertEqual(u'ASCII', self.db[u'føø'][u'baz'])

    def test_disallow_nan(self):
        try:
            self.db['foo'] = {u'number': float('nan')}
            self.fail('Expected ValueError')
        except ValueError, e:
            pass

    def test_doc_revs(self):
        doc = {'bar': 42}
        self.db['foo'] = doc
        old_rev = doc['_rev']
        doc['bar'] = 43
        self.db['foo'] = doc
        new_rev = doc['_rev']

        new_doc = self.db.get('foo')
        self.assertEqual(new_rev, new_doc['_rev'])
        new_doc = self.db.get('foo', rev=new_rev)
        self.assertEqual(new_rev, new_doc['_rev'])
        old_doc = self.db.get('foo', rev=old_rev)
        self.assertEqual(old_rev, old_doc['_rev'])

        revs = [i for i in self.db.revisions('foo')]
        self.assertEqual(revs[0]['_rev'], new_rev)
        self.assertEqual(revs[1]['_rev'], old_rev)

        self.assertTrue(self.db.compact())
        while self.db.info()['compact_running']:
            pass

        # 0.10 responds with 404, 0.9 responds with 500, same content
        doc = 'fail'
        try:
            doc = self.db.get('foo', rev=old_rev)
        except http.ServerError:
            doc = None
        assert doc is None

    def test_attachment_crud(self):
        doc = {'bar': 42}
        self.db['foo'] = doc
        old_rev = doc['_rev']

        self.db.put_attachment(doc, 'Foo bar', 'foo.txt', 'text/plain')
        self.assertNotEquals(old_rev, doc['_rev'])

        doc = self.db['foo']
        attachment = doc['_attachments']['foo.txt']
        self.assertEqual(len('Foo bar'), attachment['length'])
        self.assertEqual('text/plain', attachment['content_type'])

        self.assertEqual('Foo bar',
                         self.db.get_attachment(doc, 'foo.txt').read())
        self.assertEqual('Foo bar',
                         self.db.get_attachment('foo', 'foo.txt').read())

        old_rev = doc['_rev']
        self.db.delete_attachment(doc, 'foo.txt')
        self.assertNotEquals(old_rev, doc['_rev'])
        self.assertEqual(None, self.db['foo'].get('_attachments'))

    def test_attachment_crud_with_files(self):
        doc = {'bar': 42}
        self.db['foo'] = doc
        old_rev = doc['_rev']
        fileobj = StringIO('Foo bar baz')

        self.db.put_attachment(doc, fileobj, 'foo.txt')
        self.assertNotEquals(old_rev, doc['_rev'])

        doc = self.db['foo']
        attachment = doc['_attachments']['foo.txt']
        self.assertEqual(len('Foo bar baz'), attachment['length'])
        self.assertEqual('text/plain', attachment['content_type'])

        self.assertEqual('Foo bar baz',
                         self.db.get_attachment(doc, 'foo.txt').read())
        self.assertEqual('Foo bar baz',
                         self.db.get_attachment('foo', 'foo.txt').read())

        old_rev = doc['_rev']
        self.db.delete_attachment(doc, 'foo.txt')
        self.assertNotEquals(old_rev, doc['_rev'])
        self.assertEqual(None, self.db['foo'].get('_attachments'))

    def test_empty_attachment(self):
        doc = {}
        self.db['foo'] = doc
        old_rev = doc['_rev']

        self.db.put_attachment(doc, '', 'empty.txt')
        self.assertNotEquals(old_rev, doc['_rev'])

        doc = self.db['foo']
        attachment = doc['_attachments']['empty.txt']
        self.assertEqual(0, attachment['length'])

    def test_include_docs(self):
        doc = {'foo': 42, 'bar': 40}
        self.db['foo'] = doc

        rows = list(self.db.query(
            'function(doc) { emit(doc._id, null); }',
            include_docs=True
        ))
        self.assertEqual(1, len(rows))
        self.assertEqual(doc, rows[0].doc)

    def test_query_multi_get(self):
        for i in range(1, 6):
            self.db.create({'i': i})
        res = list(self.db.query('function(doc) { emit(doc.i, null); }',
                                 keys=range(1, 6, 2)))
        self.assertEqual(3, len(res))
        for idx, i in enumerate(range(1, 6, 2)):
            self.assertEqual(i, res[idx].key)

    def test_view_multi_get(self):
        for i in range(1, 6):
            self.db.create({'i': i})
        self.db['_design/test'] = {
            'language': 'javascript',
            'views': {
                'multi_key': {'map': 'function(doc) { emit(doc.i, null); }'}
            }
        }

        res = list(self.db.view('test/multi_key', keys=range(1, 6, 2)))
        self.assertEqual(3, len(res))
        for idx, i in enumerate(range(1, 6, 2)):
            self.assertEqual(i, res[idx].key)

    def test_view_compaction(self):
        for i in range(1, 6):
            self.db.create({'i': i})
        self.db['_design/test'] = {
            'language': 'javascript',
            'views': {
                'multi_key': {'map': 'function(doc) { emit(doc.i, null); }'}
            }
        }

        res = self.db.view('test/multi_key')
        self.assertTrue(self.db.compact('test'))

    def test_view_function_objects(self):
        if 'python' not in self.server.config()['query_servers']:
            return

        for i in range(1, 4):
            self.db.create({'i': i, 'j':2*i})

        def map_fun(doc):
            yield doc['i'], doc['j']
        res = list(self.db.query(map_fun, language='python'))
        self.assertEqual(3, len(res))
        for idx, i in enumerate(range(1,4)):
            self.assertEqual(i, res[idx].key)
            self.assertEqual(2*i, res[idx].value)

        def reduce_fun(keys, values):
            return sum(values)
        res = list(self.db.query(map_fun, reduce_fun, 'python'))
        self.assertEqual(1, len(res))
        self.assertEqual(12, res[0].value)

    def test_bulk_update_conflict(self):
        docs = [
            dict(type='Person', name='John Doe'),
            dict(type='Person', name='Mary Jane'),
            dict(type='City', name='Gotham City')
        ]
        self.db.update(docs)

        # update the first doc to provoke a conflict in the next bulk update
        doc = docs[0].copy()
        self.db[doc['_id']] = doc

        results = self.db.update(docs)
        self.assertEqual(False, results[0][0])
        assert isinstance(results[0][2], http.ResourceConflict)

    def test_bulk_update_all_or_nothing(self):
        docs = [
            dict(type='Person', name='John Doe'),
            dict(type='Person', name='Mary Jane'),
            dict(type='City', name='Gotham City')
        ]
        self.db.update(docs)

        # update the first doc to provoke a conflict in the next bulk update
        doc = docs[0].copy()
        doc['name'] = 'Jane Doe'
        self.db[doc['_id']] = doc

        results = self.db.update(docs, all_or_nothing=True)
        self.assertEqual(True, results[0][0])

        doc = self.db.get(doc['_id'], conflicts=True)
        assert '_conflicts' in doc

    def test_copy_doc(self):
        self.db['foo'] = {'status': 'testing'}
        result = self.db.copy('foo', 'bar')
        self.assertEqual(result, self.db['bar'].rev)

    def test_copy_doc_conflict(self):
        self.db['bar'] = {'status': 'idle'}
        self.db['foo'] = {'status': 'testing'}
        self.assertRaises(http.ResourceConflict, self.db.copy, 'foo', 'bar')

    def test_copy_doc_overwrite(self):
        self.db['bar'] = {'status': 'idle'}
        self.db['foo'] = {'status': 'testing'}
        result = self.db.copy('foo', self.db['bar'])
        doc = self.db['bar']
        self.assertEqual(result, doc.rev)
        self.assertEqual('testing', doc['status'])

    def test_copy_doc_srcobj(self):
        self.db['foo'] = {'status': 'testing'}
        self.db.copy(self.db['foo'], 'bar')
        self.assertEqual('testing', self.db['bar']['status'])

    def test_changes(self):
        self.db['foo'] = {'bar': True}
        self.assertEqual(self.db.changes(since=0)['last_seq'], 1)
<<<<<<< HEAD
        first = self.db.changes(feed='continuous').next()
        self.assertEqual(first['seq'], 1)
        self.assertEqual(first['id'], 'foo')
=======
        self.assertRaises(NotImplementedError,
                          lambda: self.db.changes(feed='continuous'))
>>>>>>> 2c8b9c0c


def suite():
    suite = unittest.TestSuite()
    suite.addTest(unittest.makeSuite(ServerTestCase, 'test'))
    suite.addTest(unittest.makeSuite(DatabaseTestCase, 'test'))
    suite.addTest(doctest.DocTestSuite(client))
    return suite


if __name__ == '__main__':
    unittest.main(defaultTest='suite')<|MERGE_RESOLUTION|>--- conflicted
+++ resolved
@@ -75,11 +75,7 @@
         b = self.server.create('python-tests-a')
         result = self.server.replicate('python-tests', 'python-tests-a', continuous=True)
         self.assertEquals(result['ok'], True)
-<<<<<<< HEAD
-        version = tuple(int(i) for i in self.server.version.split('.')[:2])
-=======
         version = tuple(int(i) for i in self.server.version().split('.')[:2])
->>>>>>> 2c8b9c0c
         if version >= (0, 10):
             self.assertTrue('_local_id' in result)
 
@@ -342,14 +338,9 @@
     def test_changes(self):
         self.db['foo'] = {'bar': True}
         self.assertEqual(self.db.changes(since=0)['last_seq'], 1)
-<<<<<<< HEAD
         first = self.db.changes(feed='continuous').next()
         self.assertEqual(first['seq'], 1)
         self.assertEqual(first['id'], 'foo')
-=======
-        self.assertRaises(NotImplementedError,
-                          lambda: self.db.changes(feed='continuous'))
->>>>>>> 2c8b9c0c
 
 
 def suite():
