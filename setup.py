#!/usr/bin/env python
# -*- coding: utf-8 -*-
#
# Copyright (C) 2007-2009 Christopher Lenz
# All rights reserved.
#
# This software is licensed as described in the file COPYING, which
# you should have received as part of this distribution.

from distutils.cmd import Command
import doctest
from glob import glob
import os
import sys
try:
    from setuptools import setup
    has_setuptools = True
except ImportError:
    from distutils.core import setup
    has_setuptools = False
import sys


class build_doc(Command):
    description = 'Builds the documentation'
    user_options = [
        ('force', None,
         "force regeneration even if no reStructuredText files have changed"),
        ('without-apidocs', None,
         "whether to skip the generation of API documentaton"),
    ]
    boolean_options = ['force', 'without-apidocs']

    def initialize_options(self):
        self.force = False
        self.without_apidocs = False

    def finalize_options(self):
        pass

    def run(self):
        from docutils.core import publish_cmdline
        from docutils.nodes import raw
        from docutils.parsers import rst

        docutils_conf = os.path.join('doc', 'conf', 'docutils.ini')
        epydoc_conf = os.path.join('doc', 'conf', 'epydoc.ini')

        try:
            from pygments import highlight
            from pygments.lexers import get_lexer_by_name
            from pygments.formatters import HtmlFormatter

            def code_block(name, arguments, options, content, lineno,
                           content_offset, block_text, state, state_machine):
                lexer = get_lexer_by_name(arguments[0])
                html = highlight('\n'.join(content), lexer, HtmlFormatter())
                return [raw('', html, format='html')]
            code_block.arguments = (1, 0, 0)
            code_block.options = {'language' : rst.directives.unchanged}
            code_block.content = 1
            rst.directives.register_directive('code-block', code_block)
        except ImportError:
            print 'Pygments not installed, syntax highlighting disabled'

        for source in glob('doc/*.txt'):
            dest = os.path.splitext(source)[0] + '.html'
            if self.force or not os.path.exists(dest) or \
                    os.path.getmtime(dest) < os.path.getmtime(source):
                print 'building documentation file %s' % dest
                publish_cmdline(writer_name='html',
                                argv=['--config=%s' % docutils_conf, source,
                                      dest])

        if not self.without_apidocs:
            try:
                from epydoc import cli
                old_argv = sys.argv[1:]
                sys.argv[1:] = [
                    '--config=%s' % epydoc_conf,
                    '--no-private', # epydoc bug, not read from config
                    '--simple-term',
                    '--verbose'
                ]
                cli.cli()
                sys.argv[1:] = old_argv

            except ImportError:
                print 'epydoc not installed, skipping API documentation.'


class test_doc(Command):
    description = 'Tests the code examples in the documentation'
    user_options = []

    def initialize_options(self):
        pass

    def finalize_options(self):
        pass

    def run(self):
        for filename in glob('doc/*.txt'):
            print 'testing documentation file %s' % filename
            doctest.testfile(filename, False, optionflags=doctest.ELLIPSIS)


requirements = []
if sys.version_info < (2, 6):
    requirements += ['simplejson']


# Build setuptools-specific options (if installed).
if not has_setuptools:
    print "WARNING: setuptools/distribute not available. Console scripts will not be installed."
    setuptools_options = {}
else:
    setuptools_options = {
        'entry_points': {
            'console_scripts': [
                'couchpy = couchdb.view:main',
                'couchdb-dump = couchdb.tools.dump:main',
                'couchdb-load = couchdb.tools.load:main',
                'couchdb-replicate = couchdb.tools.replicate:main',
            ],
        },
        'install_requires': requirements,
        'test_suite': 'couchdb.tests.suite',
        'zip_safe': True,
    }


setup(
    name = 'CouchDB',
<<<<<<< HEAD
    version = '0.8.1',
=======
    version = '0.9',
>>>>>>> 00b557b3
    description = 'Python library for working with CouchDB',
    long_description = \
"""This is a Python library for CouchDB. It provides a convenient high level
interface for the CouchDB server.""",
    author = 'Christopher Lenz',
    author_email = 'cmlenz@gmx.de',
    license = 'BSD',
    url = 'http://code.google.com/p/couchdb-python/',

    classifiers = [
        'Development Status :: 4 - Beta',
        'Intended Audience :: Developers',
        'License :: OSI Approved :: BSD License',
        'Operating System :: OS Independent',
        'Programming Language :: Python',
        'Topic :: Database :: Front-Ends',
        'Topic :: Software Development :: Libraries :: Python Modules',
    ],
    packages = ['couchdb', 'couchdb.tools', 'couchdb.tests'],
    cmdclass = {'build_doc': build_doc, 'test_doc': test_doc},
    **setuptools_options
)<|MERGE_RESOLUTION|>--- conflicted
+++ resolved
@@ -132,11 +132,7 @@
 
 setup(
     name = 'CouchDB',
-<<<<<<< HEAD
-    version = '0.8.1',
-=======
     version = '0.9',
->>>>>>> 00b557b3
     description = 'Python library for working with CouchDB',
     long_description = \
 """This is a Python library for CouchDB. It provides a convenient high level
