Version 0.7.0
http://couchdb-python.googlecode.com/hg/?r=default
(???, from branches/0.7.x)

<<<<<<< HEAD
 * Prevent `schema.ListField` objects from sharing the same default (issue 107).
 * Added a `changes()` method to the `client.Database` class (issue 103).
=======
 * Breaking change: `couchdb.schema` has been renamed to `couchdb.mapping`.
   This better reflects what is actually provided. Classes inside
   `couchdb.mapping` have been similarly renamed (e.g. `Schema` -> `Mapping`).
 * Breaking change: the `client.Server` properties `version` and `config`
   have become methods in order to improve API consistency.
 * Prevent `schema.ListField` objects from sharing the same default (issue 107).
 * Added a `changes()` method to the `client.Database` class (issue 103).
 * Added an optional argument to the 'Database.compact` method to enable
   view compaction (the rest of issue 37).
>>>>>>> 2c8b9c0c

Version 0.6.1
http://couchdb-python.googlecode.com/hg/?r=0.6.1
(Dec 14, 2009, from branches/0.6.x)

 * Compatible with CouchDB 0.9.x and 0.10.x.
 * Removed debugging statement from `json` module (issue 82).
 * Fixed a few bugs resulting from typos.
 * Added a `replicate()` method to the `client.Server` class (issue 61).
 * Honor the boundary argument in the dump script code (issue 100).
 * Added a `stats()` method to the `client.Server` class.
 * Added a `tasks()` method to the `client.Server` class.
 * Allow slashes in path components passed to the uri function (issue 96).
 * `schema.DictField` objects now have a separate backing dictionary for each
   instance of their `schema.Document` (issue 101).
 * `schema.ListField` proxy objects now have a more consistent (though somewhat
   slower) `count()` method (issue 91).
 * `schema.ListField` objects now have correct behavior for slicing operations
   and the `pop()` method (issue 92).
 * Added a `revisions()` method to the Database class (issue 99).
 * Make sure we always return UTF-8 from the view server (issue 81).


Version 0.6
http://couchdb-python.googlecode.com/hg/?r=0.6.0
(Jul 2, 2009, from 0.6.x)

 * Compatible with CouchDB 0.9.x.
 * `schema.DictField` instances no longer need to be bound to a `Schema`
   (issue 51).
 * Added a `config` property to the `client.Server` class (issue 67).
 * Added a `compact()` method to the `client.Database` class (issue 37).
 * Changed the `update()` method of the `client.Database` class to simplify
   the handling of errors. The method now returns a list of `(success, docid,
   rev_or_exc)` tuples. See the docstring of that method for the details.
 * `schema.ListField` proxy objects now support the `__contains__()` and
   `index()` methods (issue 77).
 * The results of the `query()` and `view()` methods in the `schema.Document`
   class are now properly wrapped in objects of the class if the `include_docs`
   option is set (issue 76).
 * Removed the `eager` option on the `query()` and `view()` methods of
   `schema.Document`. Use the `include_docs` option instead, which doesn't
   require an additional request per document.
 * Added a `copy()` method to the `client.Database` class, which translates to
   a HTTP COPY request (issue 74).
 * Accessing a non-existing database through `Server.__getitem__` now throws
   a `ResourceNotFound` exception as advertised (issue 41).
 * Added a `delete()` method to the `client.Server` class for consistency
   (issue 64).
 * The `couchdb-dump` tool now operates in a streaming fashion, writing one
   document at a time to the resulting MIME multipart file (issue 58).
 * It is now possible to explicitly set the JSON module that should be used
   for decoding/encoding JSON data. The currently available choices are
   `simplejson`, `cjson`, and `json` (the standard library module). It is also
   possible to use custom decoding/encoding functions.
 * Add logging to the Python view server. It can now be configured to log to a
   given file or the standard error stream, and the log level can be set debug
   to see all communication between CouchDB and the view server (issue 55).


Version 0.5
http://couchdb-python.googlecode.com/hg/?r=0.5.0
(Nov 28, 2008, from 0.5.x)

 * `schema.Document` objects can now be used in the documents list passed to
   `client.Database.update()`.
 * `Server.__contains__()` and `Database.__contains__()` now use the HTTP HEAD
   method to avoid unnecessary transmission of data. `Database.__del__()` also
   uses HEAD to determine the latest revision of the document.
 * The `Database` class now has a method `delete()` that takes a document
   dictionary as parameter. This method should be used in preference to
   `__del__` as it allow conflict detection and handling.
 * Added `cache` and `timeout` arguments to the `client.Server` initializer.
 * The `Database` class now provides methods for deleting, retrieving, and
   updating attachments.
 * The Python view server now exposes a `log()` function to map and reduce
   functions (issue 21).
 * Handling of the rereduce stage in the Python view server has been fixed.
 * The `Server` and `Database` classes now implement the `__nonzero__` hook
   so that they produce sensible results in boolean conditions.
 * The client module will now reattempt a request that failed with a
   "connection reset by peer" error.
 * inf/nan values now raise a `ValueError` on the client side instead of
   triggering an internal server error (issue 31).
 * Added a new `couchdb.design` module that provides functionality for
   managing views in design documents, so that they can be defined in the
   Python application code, and the design documents actually stored in the
   database can be kept in sync with the definitions in the code.
 * The `include_docs` option for CouchDB views is now supported by the new
   `doc` property of row instances in view results. Thanks to Paul Davis for
   the patch (issue 33).
 * The `keys` option for views is now supported (issue 35).


Version 0.4
http://couchdb-python.googlecode.com/hg/?r=0.4.0
(Jun 28, 2008, from 0.4.x)

 * Updated for compatibility with CouchDB 0.8.0
 * Added command-line scripts for importing/exporting databases.
 * The `Database.update()` function will now actually perform the `POST`
   request even when you do not iterate over the results (issue 5).
 * The `_view` prefix can now be omitted when specifying view names.


Version 0.3
http://couchdb-python.googlecode.com/hg/?r=0.3.0
(Feb 6, 2008, from 0.3.x)

 * The `schema.Document` class now has a `view()` method that can be used to
   execute a CouchDB view and map the result rows back to objects of that
   schema.
 * The test suite now uses the new default port of CouchDB, 5984.
 * Views now return proxy objects to which you can apply slice syntax for
   "key", "startkey", and "endkey" filtering.
 * Add a `query()` classmethod to the `Document` class.


Version 0.2
http://couchdb-python.googlecode.com/hg/?r=0.2.0
(Nov 21, 2007, from 0.2.x)

 * Added __len__ and __iter__ to the `schema.Schema` class to iterate
   over and get the number of items in a document or compound field.
 * The "version" property of client.Server now returns a plain string
   instead of a tuple of ints.
 * The client library now identifies itself with a meaningful
   User-Agent string.
 * `schema.Document.store()` now returns the document object instance,
   instead of just the document ID.
 * The string representation of `schema.Document` objects is now more
   comprehensive.
 * Only the view parameters "key", "startkey", and "endkey" are JSON
   encoded, anything else is left alone.
 * Slashes in document IDs are now URL-quoted until CouchDB supports
   them.
 * Allow the content-type to be passed for temp views via
   `client.Database.query()` so that view languages other than
   Javascript can be used.
 * Added `client.Database.update()` method to bulk insert/update
   documents in a database.
 * The view-server script wrapper has been renamed to `couchpy`.
 * `couchpy` now supports `--help` and `--version` options.
 * Updated for compatibility with CouchDB release 0.7.0.


Version 0.1
http://couchdb-python.googlecode.com/hg/?r=0.1.0
(Sep 23, 2007, from 0.1.x)

 * First public release.<|MERGE_RESOLUTION|>--- conflicted
+++ resolved
@@ -2,10 +2,9 @@
 http://couchdb-python.googlecode.com/hg/?r=default
 (???, from branches/0.7.x)
 
-<<<<<<< HEAD
- * Prevent `schema.ListField` objects from sharing the same default (issue 107).
- * Added a `changes()` method to the `client.Database` class (issue 103).
-=======
+ * Breaking change: the dependency on `httplib2` has been replaced by
+   an internal `couchdb.http` library. This changes the API in several places.
+   Most importantly, `resource.request()` now returns a 3-member tuple. 
  * Breaking change: `couchdb.schema` has been renamed to `couchdb.mapping`.
    This better reflects what is actually provided. Classes inside
    `couchdb.mapping` have been similarly renamed (e.g. `Schema` -> `Mapping`).
@@ -15,7 +14,6 @@
  * Added a `changes()` method to the `client.Database` class (issue 103).
  * Added an optional argument to the 'Database.compact` method to enable
    view compaction (the rest of issue 37).
->>>>>>> 2c8b9c0c
 
 Version 0.6.1
 http://couchdb-python.googlecode.com/hg/?r=0.6.1
